--- conflicted
+++ resolved
@@ -2,19 +2,11 @@
   "nodes": {
     "nixpkgs": {
       "locked": {
-<<<<<<< HEAD
-        "lastModified": 1739019272,
-        "narHash": "sha256-7Fu7oazPoYCbDzb9k8D/DdbKrC3aU1zlnc39Y8jy/s8=",
-        "owner": "nixos",
-        "repo": "nixpkgs",
-        "rev": "fa35a3c8e17a3de613240fea68f876e5b4896aec",
-=======
         "lastModified": 1743689281,
         "narHash": "sha256-y7Hg5lwWhEOgflEHRfzSH96BOt26LaYfrYWzZ+VoVdg=",
         "owner": "nixos",
         "repo": "nixpkgs",
         "rev": "2bfc080955153be0be56724be6fa5477b4eefabb",
->>>>>>> ae0ee825
         "type": "github"
       },
       "original": {
